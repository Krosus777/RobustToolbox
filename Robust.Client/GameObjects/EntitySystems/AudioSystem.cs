using System;
using System.Collections.Generic;
using System.IO;
using JetBrains.Annotations;
using Robust.Client.Audio;
using Robust.Client.Graphics;
using Robust.Client.ResourceManagement;
using Robust.Shared.Audio;
using Robust.Shared.GameObjects;
using Robust.Shared.IoC;
using Robust.Shared.Log;
using Robust.Shared.Map;
using Robust.Shared.Maths;
using Robust.Shared.Physics;
using Robust.Shared.Player;
using Robust.Shared.Utility;

namespace Robust.Client.GameObjects
{
    [UsedImplicitly]
    public class AudioSystem : SharedAudioSystem, IAudioSystem
    {
        [Dependency] private readonly IResourceCache _resourceCache = default!;
        [Dependency] private readonly IMapManager _mapManager = default!;
        [Dependency] private readonly IClydeAudio _clyde = default!;
        [Dependency] private readonly IEyeManager _eyeManager = default!;
        [Dependency] private readonly IEntityManager _entityManager = default!;
        [Dependency] private readonly SharedBroadphaseSystem _broadPhaseSystem = default!;

        private readonly List<PlayingStream> _playingClydeStreams = new();

        /// <inheritdoc />
        public override void Initialize()
        {
            base.Initialize();
            SubscribeNetworkEvent<PlayAudioEntityMessage>(PlayAudioEntityHandler);
            SubscribeNetworkEvent<PlayAudioGlobalMessage>(PlayAudioGlobalHandler);
            SubscribeNetworkEvent<PlayAudioPositionalMessage>(PlayAudioPositionalHandler);
            SubscribeNetworkEvent<StopAudioMessageClient>(StopAudioMessageHandler);

            SubscribeLocalEvent<SoundSystem.QueryAudioSystem>((ev => ev.Audio = this));
        }

        private void StopAudioMessageHandler(StopAudioMessageClient ev)
        {
            var stream = _playingClydeStreams.Find(p => p.NetIdentifier == ev.Identifier);
            if (stream == null)
            {
                return;
            }

            StreamDone(stream);
            _playingClydeStreams.Remove(stream);
        }

        private void PlayAudioPositionalHandler(PlayAudioPositionalMessage ev)
        {
            var mapId = ev.Coordinates.GetMapId(_entityManager);

            if (!_mapManager.MapExists(mapId))
            {
                Logger.Error(
                    $"Server tried to play sound on map {mapId}, which does not exist. Ignoring.");
                return;
            }

            var stream = (PlayingStream?) Play(ev.FileName, ev.Coordinates, ev.FallbackCoordinates, ev.AudioParams);
            if (stream != null)
            {
                stream.NetIdentifier = ev.Identifier;
            }
        }

        private void PlayAudioGlobalHandler(PlayAudioGlobalMessage ev)
        {
            var stream = (PlayingStream?) Play(ev.FileName, ev.AudioParams);
            if (stream != null)
            {
                stream.NetIdentifier = ev.Identifier;
            }
        }

        private void PlayAudioEntityHandler(PlayAudioEntityMessage ev)
        {
            var stream = EntityManager.TryGetEntity(ev.EntityUid, out var entity) ?
                (PlayingStream?) Play(ev.FileName, entity, ev.FallbackCoordinates, ev.AudioParams)
                : (PlayingStream?) Play(ev.FileName, ev.Coordinates, ev.FallbackCoordinates, ev.AudioParams);

            if (stream != null)
            {
                stream.NetIdentifier = ev.Identifier;
            }

        }

        public override void FrameUpdate(float frameTime)
        {
            // Update positions of streams every frame.
            try
            {
                var ourPos = _eyeManager.CurrentEye.Position.Position;

                foreach (var stream in _playingClydeStreams)
                {
                    if (!stream.Source.IsPlaying)
                    {
                        StreamDone(stream);
                        continue;
                    }

                    MapCoordinates? mapPos = null;
                    if (stream.TrackingCoordinates != null)
                    {
                        var coords = stream.TrackingCoordinates.Value;
                        if (_mapManager.MapExists(coords.GetMapId(_entityManager)))
                        {
                            mapPos = stream.TrackingCoordinates.Value.ToMap(_entityManager);
                        }
                        else
                        {
                            // Map no longer exists, delete stream.
                            StreamDone(stream);
                            continue;
                        }
                    }
                    else if (stream.TrackingEntity != null)
                    {
                        if (stream.TrackingEntity.Deleted)
                        {
                            StreamDone(stream);
                            continue;
                        }

                        mapPos = stream.TrackingEntity.Transform.MapPosition;
                    }

                    // TODO Remove when coordinates can't be NaN
                    if (mapPos == null || !float.IsFinite(mapPos.Value.X) || !float.IsFinite(mapPos.Value.Y))
                        mapPos = stream.TrackingFallbackCoordinates?.ToMap(_entityManager);

                    if (mapPos != null)
                    {
                        var pos = mapPos.Value;
                        if (pos.MapId != _eyeManager.CurrentMap)
                        {
                            stream.Source.SetVolume(-10000000);
                        }
                        else
                        {
                            var sourceRelative = ourPos - pos.Position;
                            var occlusion = 0f;
                            if (sourceRelative.Length > 0)
                            {
                                occlusion = _broadPhaseSystem.IntersectRayPenetration(
                                    pos.MapId,
                                    new CollisionRay(
                                        pos.Position,
                                        sourceRelative.Normalized,
                                        OcclusionCollisionMask),
                                    sourceRelative.Length,
                                    stream.TrackingEntity);
                            }

                            var distance = MathF.Max(stream.ReferenceDistance, MathF.Min(sourceRelative.Length, stream.MaxDistance));
                            float gain;

                            // Technically these are formulas for gain not decibels but EHHHHHHHH.
                            switch (stream.Attenuation)
                            {
                                case Attenuation.Default:
                                    gain = 1f;
                                    break;
                                // You thought I'd implement clamping per source? Hell no that's just for the overall OpenAL setting
                                // I didn't even wanna implement this much for linear but figured it'd be cleaner.
                                case Attenuation.InverseDistanceClamped:
                                case Attenuation.InverseDistance:
                                    gain = stream.ReferenceDistance /
                                           (stream.ReferenceDistance + stream.RolloffFactor * (distance - stream.ReferenceDistance));

                                    break;
                                case Attenuation.LinearDistanceClamped:
                                case Attenuation.LinearDistance:
                                    gain = 1f - stream.RolloffFactor * (distance - stream.ReferenceDistance) /
                                        (stream.MaxDistance - stream.ReferenceDistance);

                                    break;
                                case Attenuation.ExponentDistanceClamped:
                                case Attenuation.ExponentDistance:
                                    gain = MathF.Pow((distance / stream.ReferenceDistance),
                                        (-stream.RolloffFactor));
                                    break;
                                default:
                                    throw new ArgumentOutOfRangeException($"No implemented attenuation for {stream.Attenuation.ToString()}");
                            }

                            var volume = MathF.Pow(10, stream.Volume / 10);
                            var actualGain = MathF.Max(0f, volume * gain);

                            stream.Source.SetVolumeDirect(actualGain);
                            stream.Source.SetOcclusion(occlusion);
                        }

                        SetAudioPos(stream, stream.Attenuation != Attenuation.NoAttenuation ? pos.Position : ourPos);

                        void SetAudioPos(PlayingStream stream, Vector2 pos)
                        {
                            if (!stream.Source.SetPosition(pos))
                            {
                                Logger.Warning("Interrupting positional audio, can't set position.");
                                stream.Source.StopPlaying();
                            }
                        }

                        if (stream.TrackingEntity != null)
                        {
                            stream.Source.SetVelocity(stream.TrackingEntity.GlobalLinearVelocity());
                        }
                    }
                }
            }
            finally
            {
                // if this doesn't get ran (exception...) then the list can fill up with disposed garbage.
                // that will then throw on IsPlaying.
                // meaning it'll break the entire audio system.
                _playingClydeStreams.RemoveAll(p => p.Done);
            }
        }

        private static void StreamDone(PlayingStream stream)
        {
            stream.Source.Dispose();
            stream.Done = true;
        }

        /// <summary>
        ///     Play an audio file globally, without position.
        /// </summary>
        /// <param name="filename">The resource path to the OGG Vorbis file to play.</param>
        /// <param name="audioParams"></param>
        private IPlayingAudioStream? Play(string filename, AudioParams? audioParams = null)
        {
            if (_resourceCache.TryGetResource<AudioResource>(new ResourcePath(filename), out var audio))
            {
                return Play(audio, audioParams);
            }

            Logger.Error($"Server tried to play audio file {filename} which does not exist.");
            return default;
        }

        /// <summary>
        ///     Play an audio stream globally, without position.
        /// </summary>
        /// <param name="stream">The audio stream to play.</param>
        /// <param name="audioParams"></param>
        private IPlayingAudioStream Play(AudioStream stream, AudioParams? audioParams = null)
        {
            var source = _clyde.CreateAudioSource(stream);
            ApplyAudioParams(audioParams, source);

            source.SetGlobal();
            source.StartPlaying();
            var playing = new PlayingStream
            {
                Source = source,
                Attenuation = audioParams?.Attenuation ?? Attenuation.Default,
                MaxDistance = audioParams?.MaxDistance ?? float.MaxValue,
                ReferenceDistance = audioParams?.ReferenceDistance ?? 1f,
                RolloffFactor = audioParams?.RolloffFactor ?? 1f,
                Volume = audioParams?.Volume ?? 0
            };
            _playingClydeStreams.Add(playing);
            return playing;
        }

        /// <summary>
        ///     Play an audio file following an entity.
        /// </summary>
        /// <param name="filename">The resource path to the OGG Vorbis file to play.</param>
        /// <param name="entity">The entity "emitting" the audio.</param>
        /// <param name="fallbackCoordinates">The map or grid coordinates at which to play the audio when entity is invalid.</param>
        /// <param name="audioParams"></param>
        private IPlayingAudioStream? Play(string filename, IEntity entity, EntityCoordinates fallbackCoordinates,
            AudioParams? audioParams = null)
        {
            if (_resourceCache.TryGetResource<AudioResource>(new ResourcePath(filename), out var audio))
            {
                return Play(audio, entity, fallbackCoordinates, audioParams);
            }

            Logger.Error($"Server tried to play audio file {filename} which does not exist.");
            return default;
        }

        /// <summary>
        ///     Play an audio stream following an entity.
        /// </summary>
        /// <param name="stream">The audio stream to play.</param>
        /// <param name="entity">The entity "emitting" the audio.</param>
        /// <param name="fallbackCoordinates">The map or grid coordinates at which to play the audio when entity is invalid.</param>
        /// <param name="audioParams"></param>
        private IPlayingAudioStream? Play(AudioStream stream, IEntity entity, EntityCoordinates fallbackCoordinates,
            AudioParams? audioParams = null)
        {
            var source = _clyde.CreateAudioSource(stream);
            if (!source.SetPosition(entity.Transform.WorldPosition))
            {
                source.Dispose();
                Logger.Warning($"Can't play positional audio \"{stream.Name}\", can't set position.");
                return null;
            }

            ApplyAudioParams(audioParams, source);

            source.StartPlaying();
            var playing = new PlayingStream
            {
                Source = source,
                TrackingEntity = entity,
<<<<<<< HEAD
                TrackingFallbackCoordinates = fallbackCoordinates != EntityCoordinates.Invalid ? fallbackCoordinates : null,
=======
                Attenuation = audioParams?.Attenuation ?? Attenuation.Default,
                MaxDistance = audioParams?.MaxDistance ?? float.MaxValue,
                ReferenceDistance = audioParams?.ReferenceDistance ?? 1f,
                RolloffFactor = audioParams?.RolloffFactor ?? 1f,
>>>>>>> 670ff54e
                Volume = audioParams?.Volume ?? 0
            };
            _playingClydeStreams.Add(playing);
            return playing;
        }

        /// <summary>
        ///     Play an audio file at a static position.
        /// </summary>
        /// <param name="filename">The resource path to the OGG Vorbis file to play.</param>
        /// <param name="coordinates">The coordinates at which to play the audio.</param>
        /// <param name="fallbackCoordinates">The map or grid coordinates at which to play the audio when coordinates are invalid.</param>
        /// <param name="audioParams"></param>
        private IPlayingAudioStream? Play(string filename, EntityCoordinates coordinates, EntityCoordinates fallbackCoordinates,
            AudioParams? audioParams = null)
        {
            if (_resourceCache.TryGetResource<AudioResource>(new ResourcePath(filename), out var audio))
            {
                return Play(audio, coordinates, fallbackCoordinates, audioParams);
            }

            Logger.Error($"Server tried to play audio file {filename} which does not exist.");
            return default;
        }

        /// <summary>
        ///     Play an audio stream at a static position.
        /// </summary>
        /// <param name="stream">The audio stream to play.</param>
        /// <param name="coordinates">The coordinates at which to play the audio.</param>
        /// <param name="fallbackCoordinates">The map or grid coordinates at which to play the audio when coordinates are invalid.</param>
        /// <param name="audioParams"></param>
        private IPlayingAudioStream? Play(AudioStream stream, EntityCoordinates coordinates,
            EntityCoordinates fallbackCoordinates, AudioParams? audioParams = null)
        {
            var source = _clyde.CreateAudioSource(stream);
            if (!source.SetPosition(fallbackCoordinates.Position))
            {
                source.Dispose();
                Logger.Warning($"Can't play positional audio \"{stream.Name}\", can't set position.");
                return null;
            }

            if (!coordinates.IsValid(_entityManager))
            {
                coordinates = fallbackCoordinates;
            }

            ApplyAudioParams(audioParams, source);

            source.StartPlaying();
            var playing = new PlayingStream
            {
                Source = source,
                TrackingCoordinates = coordinates,
<<<<<<< HEAD
                TrackingFallbackCoordinates = fallbackCoordinates != EntityCoordinates.Invalid ? fallbackCoordinates : null,
=======
                Attenuation = audioParams?.Attenuation ?? Attenuation.Default,
                MaxDistance = audioParams?.MaxDistance ?? float.MaxValue,
                ReferenceDistance = audioParams?.ReferenceDistance ?? 1f,
                RolloffFactor = audioParams?.RolloffFactor ?? 1f,
>>>>>>> 670ff54e
                Volume = audioParams?.Volume ?? 0
            };
            _playingClydeStreams.Add(playing);
            return playing;
        }

        private static void ApplyAudioParams(AudioParams? audioParams, IClydeAudioSource source)
        {
            if (!audioParams.HasValue)
            {
                return;
            }

            source.SetPitch(audioParams.Value.PitchScale);
            source.SetVolume(audioParams.Value.Volume);
            source.SetRolloffFactor(audioParams.Value.RolloffFactor);
            source.SetMaxDistance(audioParams.Value.MaxDistance);
            source.SetReferenceDistance(audioParams.Value.ReferenceDistance);
            source.SetPlaybackPosition(audioParams.Value.PlayOffsetSeconds);
            source.IsLooping = audioParams.Value.Loop;
        }

        private class PlayingStream : IPlayingAudioStream
        {
            public uint? NetIdentifier;
            public IClydeAudioSource Source = default!;
            public IEntity TrackingEntity = default!;
            public EntityCoordinates? TrackingCoordinates;
            public EntityCoordinates? TrackingFallbackCoordinates;
            public bool Done;
            public float Volume;

            public float MaxDistance;
            public float ReferenceDistance;
            public float RolloffFactor;

            public Attenuation Attenuation
            {
                get => _attenuation;
                set
                {
                    if (value == _attenuation) return;
                    _attenuation = value;
                    if (_attenuation != Attenuation.Default)
                    {
                        // Need to disable default attenuation when using a custom one
                        // Damn Sloth wanting linear ambience sounds so they smoothly cut-off and are short-range
                        Source.SetRolloffFactor(0f);
                    }
                }
            }
            private Attenuation _attenuation = Attenuation.Default;

            public void Stop()
            {
                Source.StopPlaying();
            }
        }

        /// <inheritdoc />
        public int DefaultSoundRange => 25;

        /// <inheritdoc />
        public int OcclusionCollisionMask { get; set; }

        /// <inheritdoc />
        public IPlayingAudioStream? Play(Filter playerFilter, string filename, AudioParams? audioParams = null)
        {
            return Play(filename, audioParams);
        }

        /// <inheritdoc />
        public IPlayingAudioStream? Play(Filter playerFilter, string filename, IEntity entity, AudioParams? audioParams = null)
        {
            return Play(filename, entity, GetFallbackCoordinates(entity.Transform.MapPosition), audioParams);
        }

        /// <inheritdoc />
        public IPlayingAudioStream? Play(Filter playerFilter, string filename, EntityCoordinates coordinates, AudioParams? audioParams = null)
        {
            return Play(filename, coordinates, GetFallbackCoordinates(coordinates.ToMap(_entityManager)), audioParams);
        }
    }
}<|MERGE_RESOLUTION|>--- conflicted
+++ resolved
@@ -318,14 +318,11 @@
             {
                 Source = source,
                 TrackingEntity = entity,
-<<<<<<< HEAD
                 TrackingFallbackCoordinates = fallbackCoordinates != EntityCoordinates.Invalid ? fallbackCoordinates : null,
-=======
                 Attenuation = audioParams?.Attenuation ?? Attenuation.Default,
                 MaxDistance = audioParams?.MaxDistance ?? float.MaxValue,
                 ReferenceDistance = audioParams?.ReferenceDistance ?? 1f,
                 RolloffFactor = audioParams?.RolloffFactor ?? 1f,
->>>>>>> 670ff54e
                 Volume = audioParams?.Volume ?? 0
             };
             _playingClydeStreams.Add(playing);
@@ -381,14 +378,11 @@
             {
                 Source = source,
                 TrackingCoordinates = coordinates,
-<<<<<<< HEAD
                 TrackingFallbackCoordinates = fallbackCoordinates != EntityCoordinates.Invalid ? fallbackCoordinates : null,
-=======
                 Attenuation = audioParams?.Attenuation ?? Attenuation.Default,
                 MaxDistance = audioParams?.MaxDistance ?? float.MaxValue,
                 ReferenceDistance = audioParams?.ReferenceDistance ?? 1f,
                 RolloffFactor = audioParams?.RolloffFactor ?? 1f,
->>>>>>> 670ff54e
                 Volume = audioParams?.Volume ?? 0
             };
             _playingClydeStreams.Add(playing);
