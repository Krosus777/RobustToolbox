﻿using SS14.Client.Graphics.CluwneLib.Sprite;
using Lidgren.Network;
using SS14.Client.GameObjects;
using SS14.Client.Interfaces.Player;
using SS14.Client.Interfaces.Resource;
using SS14.Client.Interfaces.UserInterface;
using SS14.Client.Services.Helpers;
using SS14.Shared;
using SS14.Shared.GameObjects;
using SS14.Shared.GO;
using SS14.Shared.IoC;
using System;
using System.Drawing;
using System.Linq;
using SFML.Window;
using Color = System.Drawing.Color;

namespace SS14.Client.Services.UserInterface.Components
{
    public struct UiHandInfo
    {
        public Entity Entity;
<<<<<<< HEAD
        public Hand Hand;
		public CluwneSprite HeldSprite;
=======
        public InventoryLocation Hand;
        public Sprite HeldSprite;
>>>>>>> ab026ebd
    }

    public class HandsGui : GuiComponent
    {
        private readonly Color _inactiveColor = Color.FromArgb(255, 90, 90, 90);

        private readonly IPlayerManager _playerManager = IoCManager.Resolve<IPlayerManager>();
        private readonly IUserInterfaceManager _userInterfaceManager = IoCManager.Resolve<IUserInterfaceManager>();
		private readonly CluwneSprite handSlot;
        private readonly int spacing = 1;

        public UiHandInfo LeftHand;
        public UiHandInfo RightHand;
        private Rectangle handL;
        private Rectangle handR;

        public HandsGui()
        {
            var _resMgr = IoCManager.Resolve<IResourceManager>();
            ComponentClass = GuiComponentType.HandsUi;
            handSlot = _resMgr.GetSprite("hand");
            ZDepth = 5;
        }

        public override void ComponentUpdate(params object[] args)
        {
            base.ComponentUpdate(args);
            UpdateHandIcons();
        }

        public override void Update(float frameTime)
        {
            handL = new Rectangle(Position.X, Position.Y, (int) handSlot.Width, (int) handSlot.Height);
            handR = new Rectangle(Position.X + (int) handSlot.Width + spacing, Position.Y, (int) handSlot.Width,
                                  (int) handSlot.Height);
            ClientArea = new Rectangle(Position.X, Position.Y, (int) ((handSlot.Width*2) + spacing),
                                       (int) handSlot.Height);
        }

        public override void Render()
        {
            if (_playerManager == null || _playerManager.ControlledEntity == null)
                return;

            Entity entity = _playerManager.ControlledEntity;
            var hands = (HumanHandsComponent) entity.GetComponent(ComponentFamily.Hands);

            if (hands.CurrentHand == InventoryLocation.HandLeft)
            {
                handSlot.Color = new SFML.Graphics.Color(Color.White.R, Color.White.G, Color.White.B, Color.White.A);
                handSlot.Draw(handL);

                handSlot.Color = new SFML.Graphics.Color(_inactiveColor.R, _inactiveColor.G, _inactiveColor.B, _inactiveColor.A);
                handSlot.Draw(handR);
            }
            else
            {
                handSlot.Color = new SFML.Graphics.Color(Color.White.R, Color.White.G, Color.White.B, Color.White.A); ;
                handSlot.Draw(handR);

                handSlot.Color = new SFML.Graphics.Color(_inactiveColor.R, _inactiveColor.G, _inactiveColor.B, _inactiveColor.A);
                handSlot.Draw(handL);
            }

            if (LeftHand.Entity != null && LeftHand.HeldSprite != null)
                LeftHand.HeldSprite.Draw(
                    new Rectangle(handL.X + (int) (handL.Width/2f - LeftHand.HeldSprite.AABB.Width/2f),
                                  handL.Y + (int) (handL.Height/2f - LeftHand.HeldSprite.AABB.Height/2f),
                                  (int) LeftHand.HeldSprite.AABB.Width, (int) LeftHand.HeldSprite.AABB.Height));

            if (RightHand.Entity != null && RightHand.HeldSprite != null)
                RightHand.HeldSprite.Draw(
                    new Rectangle(handR.X + (int) (handR.Width/2f - RightHand.HeldSprite.AABB.Width/2f),
                                  handR.Y + (int) (handR.Height/2f - RightHand.HeldSprite.AABB.Height/2f),
                                  (int) RightHand.HeldSprite.AABB.Width, (int) RightHand.HeldSprite.AABB.Height));
        }

        public override void Resize()
        {
        }

        public override void Dispose()
        {
            base.Dispose();
            GC.SuppressFinalize(this);
        }

        public override void HandleNetworkMessage(NetIncomingMessage message)
        {
        }

        public void UpdateHandIcons()
        {
            if (_playerManager.ControlledEntity == null)
                return;

            Entity entity = _playerManager.ControlledEntity;
            var hands = (HumanHandsComponent) entity.GetComponent(ComponentFamily.Hands);

            if (hands == null) return;

            if (hands.HandSlots.Keys.Contains(InventoryLocation.HandLeft) && hands.HandSlots[InventoryLocation.HandLeft] != null)
            {
                if (LeftHand.Entity == null || LeftHand.Entity.Uid != hands.HandSlots[InventoryLocation.HandLeft].Uid)
                {
                    Entity entityL = hands.HandSlots[InventoryLocation.HandLeft];
                    LeftHand.Entity = entityL;
                    LeftHand.HeldSprite = Utilities.GetIconSprite(entityL);
                }
            }
            else
            {
                LeftHand.Entity = null;
                LeftHand.HeldSprite = null;
            }

            if (hands.HandSlots.Keys.Contains(InventoryLocation.HandRight) && hands.HandSlots[InventoryLocation.HandRight] != null)
            {
                if (RightHand.Entity == null || RightHand.Entity.Uid != hands.HandSlots[InventoryLocation.HandRight].Uid)
                {
                    Entity entityR = hands.HandSlots[InventoryLocation.HandRight];
                    RightHand.Entity = entityR;
                    RightHand.HeldSprite = Utilities.GetIconSprite(entityR);
                }
            }
            else
            {
                RightHand.Entity = null;
                RightHand.HeldSprite = null;
            }
        }

        private void SendSwitchHandTo(InventoryLocation hand)
        {
            var _playerManager = IoCManager.Resolve<IPlayerManager>();

            Entity playerEntity = _playerManager.ControlledEntity;
            var equipComponent = (HumanHandsComponent) playerEntity.GetComponent(ComponentFamily.Hands);
            equipComponent.SendSwitchHands(hand);
        }

		public override bool MouseDown(MouseButtonEventArgs e)
        {
            switch (e.Button)
            {
                case Mouse.Button.Right:
                    if (handL.Contains(new Point((int) e.X, (int) e.Y)))
                    {
                        SendSwitchHandTo(InventoryLocation.HandLeft);
                        return true;
                    }
                    if (handR.Contains(new Point((int) e.X, (int) e.Y)))
                    {
                        SendSwitchHandTo(InventoryLocation.HandRight);
                        return true;
                    }
                    break;
            }
            return false;
        }

		public override bool MouseUp(MouseButtonEventArgs e)
        {
            if (ClientArea.Contains(new Point((int) e.X, (int) e.Y)))
            {
                if (_playerManager.ControlledEntity == null)
                    return false;

                Entity entity = _playerManager.ControlledEntity;

                var equipment = (EquipmentComponent) entity.GetComponent(ComponentFamily.Equipment);
                var hands = (HumanHandsComponent) entity.GetComponent(ComponentFamily.Hands);

                if (hands == null || entity == null) return false;

                if (_userInterfaceManager.DragInfo.IsEntity && _userInterfaceManager.DragInfo.IsActive)
                {
                    if (handL.Contains(new Point((int) e.X, (int) e.Y)))
                    {
                        if (hands.HandSlots.ContainsKey(InventoryLocation.HandLeft) && hands.HandSlots[InventoryLocation.HandLeft] == null)
                        {
                            if (hands.HandSlots.ContainsValue(_userInterfaceManager.DragInfo.DragEntity))
                            {
                                if (
                                    hands.HandSlots.First(x => x.Value == _userInterfaceManager.DragInfo.DragEntity).Key ==
                                    InventoryLocation.HandLeft) //From me to me, dropped back on same hand.
                                    return false;

                                hands.SendDropEntity(_userInterfaceManager.DragInfo.DragEntity); //Other hand to me.
                            }
                            equipment.DispatchUnEquipItemToSpecifiedHand(_userInterfaceManager.DragInfo.DragEntity.Uid,
                                                                         InventoryLocation.HandLeft);
                        }
                        _userInterfaceManager.DragInfo.Reset();
                        return true;
                    }

                    else if (handR.Contains(new Point((int) e.X, (int) e.Y)))
                    {
                        if (hands.HandSlots.ContainsKey(InventoryLocation.HandRight) && hands.HandSlots[InventoryLocation.HandRight] == null)
                        {
                            if (hands.HandSlots.ContainsValue(_userInterfaceManager.DragInfo.DragEntity))
                            {
                                if (
                                    hands.HandSlots.First(x => x.Value == _userInterfaceManager.DragInfo.DragEntity).Key ==
                                    InventoryLocation.HandRight) //From me to me, dropped back on same hand
                                    return false;

                                hands.SendDropEntity(_userInterfaceManager.DragInfo.DragEntity); //Other hand to me.
                            }
                            equipment.DispatchUnEquipItemToSpecifiedHand(_userInterfaceManager.DragInfo.DragEntity.Uid,
                                                                         InventoryLocation.HandRight);
                        }
                        _userInterfaceManager.DragInfo.Reset();
                        return true;
                    }
                }
                else
                {
<<<<<<< HEAD
                    if (handL.Contains(new Point((int) e.X, (int) e.Y)) &&
                        hands.HandSlots.ContainsKey(Hand.Left) && hands.HandSlots[Hand.Right] != null)
=======
                    if (handL.Contains(new Point((int) e.Position.X, (int) e.Position.Y)) &&
                        hands.HandSlots.ContainsKey(InventoryLocation.HandLeft) && hands.HandSlots[InventoryLocation.HandRight] != null)
>>>>>>> ab026ebd
                    {
                        hands.HandSlots[InventoryLocation.HandLeft].SendMessage(this, ComponentMessageType.ClickedInHand,
                                                               _playerManager.ControlledEntity.Uid);
                    }
<<<<<<< HEAD
                    else if (handR.Contains(new Point((int) e.X, (int) e.Y)) &&
                             hands.HandSlots.ContainsKey(Hand.Right) && hands.HandSlots[Hand.Right] != null)
=======
                    else if (handR.Contains(new Point((int) e.Position.X, (int) e.Position.Y)) &&
                             hands.HandSlots.ContainsKey(InventoryLocation.HandRight) && hands.HandSlots[InventoryLocation.HandRight] != null)
>>>>>>> ab026ebd
                    {
                        hands.HandSlots[InventoryLocation.HandRight].SendMessage(this, ComponentMessageType.ClickedInHand,
                                                                _playerManager.ControlledEntity.Uid);
                    }
                }
            }
            return false;
        }

        public void MouseMove(MouseButtonEventArgs e)
        {
            if (ClientArea.Contains(new Point((int) e.X, (int) e.Y)))
            {
                Entity entity = _playerManager.ControlledEntity;
                var hands = (HumanHandsComponent) entity.GetComponent(ComponentFamily.Hands);
                switch (e.Button)
                {
                    case Mouse.Button.Left:
                        if (handL.Contains(new Point((int) e.X, (int) e.Y)))
                        {
                            if (hands.HandSlots.Keys.Contains(InventoryLocation.HandLeft) && hands.HandSlots[InventoryLocation.HandLeft] != null)
                            {
                                Entity entityL = hands.HandSlots[InventoryLocation.HandLeft];
                                _userInterfaceManager.DragInfo.StartDrag(entityL);
                            }
                        }
                        if (handR.Contains(new Point((int) e.X, (int) e.Y)))
                        {
                            if (hands.HandSlots.Keys.Contains(InventoryLocation.HandRight) && hands.HandSlots[InventoryLocation.HandRight] != null)
                            {
                                Entity entityR = hands.HandSlots[InventoryLocation.HandRight];
                                _userInterfaceManager.DragInfo.StartDrag(entityR);
                            }
                        }
                        break;
                }
            }
        }

		public override bool MouseWheelMove(MouseWheelEventArgs e)
        {
            return false;
        }

		public override bool KeyDown(KeyEventArgs e)
        {
            return false;
        }
    }
}<|MERGE_RESOLUTION|>--- conflicted
+++ resolved
@@ -20,13 +20,8 @@
     public struct UiHandInfo
     {
         public Entity Entity;
-<<<<<<< HEAD
-        public Hand Hand;
+        public InventoryLocation Hand;
 		public CluwneSprite HeldSprite;
-=======
-        public InventoryLocation Hand;
-        public Sprite HeldSprite;
->>>>>>> ab026ebd
     }
 
     public class HandsGui : GuiComponent
@@ -246,24 +241,14 @@
                 }
                 else
                 {
-<<<<<<< HEAD
                     if (handL.Contains(new Point((int) e.X, (int) e.Y)) &&
-                        hands.HandSlots.ContainsKey(Hand.Left) && hands.HandSlots[Hand.Right] != null)
-=======
-                    if (handL.Contains(new Point((int) e.Position.X, (int) e.Position.Y)) &&
                         hands.HandSlots.ContainsKey(InventoryLocation.HandLeft) && hands.HandSlots[InventoryLocation.HandRight] != null)
->>>>>>> ab026ebd
                     {
                         hands.HandSlots[InventoryLocation.HandLeft].SendMessage(this, ComponentMessageType.ClickedInHand,
                                                                _playerManager.ControlledEntity.Uid);
                     }
-<<<<<<< HEAD
                     else if (handR.Contains(new Point((int) e.X, (int) e.Y)) &&
-                             hands.HandSlots.ContainsKey(Hand.Right) && hands.HandSlots[Hand.Right] != null)
-=======
-                    else if (handR.Contains(new Point((int) e.Position.X, (int) e.Position.Y)) &&
                              hands.HandSlots.ContainsKey(InventoryLocation.HandRight) && hands.HandSlots[InventoryLocation.HandRight] != null)
->>>>>>> ab026ebd
                     {
                         hands.HandSlots[InventoryLocation.HandRight].SendMessage(this, ComponentMessageType.ClickedInHand,
                                                                 _playerManager.ControlledEntity.Uid);
